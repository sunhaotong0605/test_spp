--- conflicted
+++ resolved
@@ -29,8 +29,4 @@
  
 if __name__ == '__main__':
     main()
-<<<<<<< HEAD
-    print("Done!")
-=======
->>>>>>> e3cf2d18
     print("Done!")